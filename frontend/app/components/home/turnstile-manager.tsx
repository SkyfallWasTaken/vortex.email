--- conflicted
+++ resolved
@@ -20,18 +20,6 @@
 	}, []);
 
 	useEffect(() => {
-<<<<<<< HEAD
-		console.log(
-			"TurnstileManager: siteKey exists:",
-			!!siteKey,
-			"apiToken:",
-			!!apiToken,
-		);
-	}, [apiToken]);
-
-	useEffect(() => {
-=======
->>>>>>> 59087cf5
 		const interval = setInterval(() => {
 			setDots(dots.length < 3 ? `${dots}.` : "");
 		}, 500);
